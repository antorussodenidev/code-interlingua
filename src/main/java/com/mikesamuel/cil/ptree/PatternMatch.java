--- conflicted
+++ resolved
@@ -28,15 +28,7 @@
 
   @Override
   public boolean fastMatch(String input) {
-<<<<<<< HEAD
     return p.matcher(input).matches();
-=======
-    if (p.matcher(input).matches()) {
-      return true;
-    }
-    // May still match if we strip whitespace and comments.
-    return super.fastMatch(input);
->>>>>>> 7ce5c58a
   }
 
   @Override
